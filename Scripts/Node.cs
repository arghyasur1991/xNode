﻿using System;
using System.Collections.Generic;
using UnityEngine;

namespace XNode {
    /// <summary>
    /// Base class for all nodes
    /// </summary>
    /// <example>
    /// Classes extending this class will be considered as valid nodes by xNode.
    /// <code>
    /// [System.Serializable]
    /// public class Adder : Node {
    ///     [Input] public float a;
    ///     [Input] public float b;
    ///     [Output] public float result;
    ///
    ///     // GetValue should be overridden to return a value for any specified output port
    ///     public override object GetValue(NodePort port) {
    ///         return a + b;
    ///     }
    /// }
    /// </code>
    /// </example>
    [Serializable]
    public abstract class Node : ScriptableObject {
        /// <summary> Used by <see cref="InputAttribute"/> and <see cref="OutputAttribute"/> to determine when to display the field value associated with a <see cref="NodePort"/> </summary>
        public enum ShowBackingValue {
            /// <summary> Never show the backing value </summary>
            Never,
            /// <summary> Show the backing value only when the port does not have any active connections </summary>
            Unconnected,
            /// <summary> Always show the backing value </summary>
            Always
        }

        public enum ConnectionType {
            /// <summary> Allow multiple connections</summery>
            Multiple,
            /// <summary> always override the current connection </summery>
            Override,
        }

        /// <summary> Iterate over all ports on this node. </summary>
        public IEnumerable<NodePort> Ports { get { foreach (NodePort port in ports.Values) yield return port; } }
        /// <summary> Iterate over all outputs on this node. </summary>
        public IEnumerable<NodePort> Outputs { get { foreach (NodePort port in Ports) { if (port.IsOutput) yield return port; } } }
        /// <summary> Iterate over all inputs on this node. </summary>
        public IEnumerable<NodePort> Inputs { get { foreach (NodePort port in Ports) { if (port.IsInput) yield return port; } } }
        /// <summary> Iterate over all instane ports on this node. </summary>
        public IEnumerable<NodePort> InstancePorts { get { foreach (NodePort port in Ports) { if (port.IsDynamic) yield return port; } } }
        /// <summary> Iterate over all instance outputs on this node. </summary>
        public IEnumerable<NodePort> InstanceOutputs { get { foreach (NodePort port in Ports) { if (port.IsDynamic && port.IsOutput) yield return port; } } }
        /// <summary> Iterate over all instance inputs on this node. </summary>
        public IEnumerable<NodePort> InstanceInputs { get { foreach (NodePort port in Ports) { if (port.IsDynamic && port.IsInput) yield return port; } } }
        /// <summary> Parent <see cref="NodeGraph"/> </summary>
        [SerializeField] public NodeGraph graph;
        /// <summary> Position on the <see cref="NodeGraph"/> </summary>
        [SerializeField] public Vector2 position;
        /// <summary> Input <see cref="NodePort"/>s. It is recommended not to modify these at hand. Instead, see <see cref="InputAttribute"/> </summary>
        [SerializeField] private NodePortDictionary ports = new NodePortDictionary();

        protected void OnEnable() {
            NodeDataCache.UpdatePorts(this, ports);
            Init();
        }

        /// <summary> Initialize node. Called on creation. </summary>
        protected virtual void Init() { name = GetType().Name; }

        /// <summary> Checks all connections for invalid references, and removes them. </summary>
        public void VerifyConnections() {
            foreach (NodePort port in Ports) port.VerifyConnections();
        }

#region Instance Ports
<<<<<<< HEAD
        /// <summary> Returns input port at index </summary>
        public NodePort AddInstanceInput(Type type, Node.ConnectionType connectionType = Node.ConnectionType.Multiple, string fieldName = null) {
            return AddInstancePort(type, NodePort.IO.Input, connectionType, fieldName);
        }

        /// <summary> Returns input port at index </summary>
        public NodePort AddInstanceOutput(Type type, Node.ConnectionType connectionType = Node.ConnectionType.Multiple, string fieldName = null) {
            return AddInstancePort(type, NodePort.IO.Output, connectionType, fieldName);
        }

        private NodePort AddInstancePort(Type type, NodePort.IO direction, Node.ConnectionType connectionType = Node.ConnectionType.Multiple, string fieldName = null) {
=======
        /// <summary> Convenience function.
        /// </summary>
        /// <seealso cref="AddInstancePort"/>
        /// <seealso cref="AddInstanceOutput"/>
        public NodePort AddInstanceInput(Type type, string fieldName = null) {
            return AddInstancePort(type, NodePort.IO.Input, fieldName);
        }

        /// <summary> Convenience function.
        /// </summary>
        /// <seealso cref="AddInstancePort"/>
        /// <seealso cref="AddInstanceInput"/>
        public NodePort AddInstanceOutput(Type type, string fieldName = null) {
            return AddInstancePort(type, NodePort.IO.Output, fieldName);
        }

        /// <summary> Add a dynamic, serialized port to this node.
        /// </summary>
        /// <seealso cref="AddInstanceInput"/>
        /// <seealso cref="AddInstanceOutput"/>
        private NodePort AddInstancePort(Type type, NodePort.IO direction, string fieldName = null) {
>>>>>>> 6e649dcc
            if (fieldName == null) {
                fieldName = "instanceInput_0";
                int i = 0;
                while (HasPort(fieldName)) fieldName = "instanceInput_" + (++i);
            } else if (HasPort(fieldName)) {
                Debug.LogWarning("Port '" + fieldName + "' already exists in " + name, this);
                return ports[fieldName];
            }
            NodePort port = new NodePort(fieldName, type, direction, connectionType, this);
            ports.Add(fieldName, port);
            return port;
        }

        /// <summary> Remove an instance port from the node </summary>
        public void RemoveInstancePort(string fieldName) {
            RemoveInstancePort(GetPort(fieldName));
        }

        /// <summary> Remove an instance port from the node </summary>
        public void RemoveInstancePort(NodePort port) {
            if (port == null) throw new ArgumentNullException("port");
            else if (port.IsStatic) throw new ArgumentException("cannot remove static port");
            port.ClearConnections();
            ports.Remove(port.fieldName);
        }

        /// <summary> Removes all instance ports from the node </summary>
        [ContextMenu("Clear instance ports")]
        public void ClearInstancePorts() {
            foreach (NodePort port in InstancePorts) {
                RemoveInstancePort(port);
            }
        }
#endregion

#region Ports
        /// <summary> Returns output port which matches fieldName </summary>
        public NodePort GetOutputPort(string fieldName) {
            NodePort port = GetPort(fieldName);
            if (port == null || port.direction != NodePort.IO.Output) return null;
            else return port;
        }

        /// <summary> Returns input port which matches fieldName </summary>
        public NodePort GetInputPort(string fieldName) {
            NodePort port = GetPort(fieldName);
            if (port == null || port.direction != NodePort.IO.Input) return null;
            else return port;
        }

        /// <summary> Returns port which matches fieldName </summary>
        public NodePort GetPort(string fieldName) {
            if (ports.ContainsKey(fieldName)) return ports[fieldName];
            else return null;
        }

        public bool HasPort(string fieldName) {
            return ports.ContainsKey(fieldName);
        }
#endregion

#region Inputs/Outputs
        /// <summary> Return input value for a specified port. Returns fallback value if no ports are connected </summary>
        /// <param name="fieldName">Field name of requested input port</param>
        /// <param name="fallback">If no ports are connected, this value will be returned</param>
        public T GetInputValue<T>(string fieldName, T fallback = default(T)) {
            NodePort port = GetPort(fieldName);
            if (port != null && port.IsConnected) return port.GetInputValue<T>();
            else return fallback;
        }

        /// <summary> Return all input values for a specified port. Returns fallback value if no ports are connected </summary>
        /// <param name="fieldName">Field name of requested input port</param>
        /// <param name="fallback">If no ports are connected, this value will be returned</param>
        public T[] GetInputValues<T>(string fieldName, params T[] fallback) {
            NodePort port = GetPort(fieldName);
            if (port != null && port.IsConnected) return port.GetInputValues<T>();
            else return fallback;
        }

        /// <summary> Returns a value based on requested port output. Should be overridden before used. </summary>
        /// <param name="port">The requested port.</param>
        public virtual object GetValue(NodePort port) {
            Debug.LogWarning("No GetValue(NodePort port) override defined for " + GetType());
            return null;
        }
#endregion

        /// <summary> Called after a connection between two <see cref="NodePort"/>s is created </summary>
        /// <param name="from">Output</param> <param name="to">Input</param>
        public virtual void OnCreateConnection(NodePort from, NodePort to) { }

        /// <summary> Called after a connection is removed from this port </summary>
        /// <param name="from">Output</param> <param name="to">Input</param>
        public virtual void OnRemoveConnection(NodePort port) { }

        /// <summary> Disconnect everything from this node </summary>
        public void ClearConnections() {
            foreach (NodePort port in Ports) port.ClearConnections();
        }

        public override int GetHashCode() {
            return JsonUtility.ToJson(this).GetHashCode();
        }

        /// <summary> Mark a serializable field as an input port. You can access this through <see cref="GetInput(string)"/> </summary>
        [AttributeUsage(AttributeTargets.Field, AllowMultiple = true)]
        public class InputAttribute : Attribute {
            public ShowBackingValue backingValue;
            public ConnectionType connectionType;
            
            /// <summary> Mark a serializable field as an input port. You can access this through <see cref="GetInput(string)"/> </summary>
            /// <param name="backingValue">Should we display the backing value for this port as an editor field? </param>
            /// <param name="connectionType">Should we allow multiple connections? </param>
            public InputAttribute(ShowBackingValue backingValue = ShowBackingValue.Unconnected, ConnectionType connectionType = ConnectionType.Multiple) {
                this.backingValue = backingValue;
                this.connectionType = connectionType;                
            }
        }

        /// <summary> Mark a serializable field as an output port. You can access this through <see cref="GetOutput(string)"/> </summary>
        [AttributeUsage(AttributeTargets.Field, AllowMultiple = true)]
        public class OutputAttribute : Attribute {
            public ShowBackingValue backingValue;
            public ConnectionType connectionType;

            /// <summary> Mark a serializable field as an output port. You can access this through <see cref="GetOutput(string)"/> </summary>
            /// <param name="backingValue">Should we display the backing value for this port as an editor field? </param>
            /// <param name="connectionType">Should we allow multiple connections? </param>
            public OutputAttribute(ShowBackingValue backingValue = ShowBackingValue.Never, ConnectionType connectionType = ConnectionType.Multiple) {
                this.backingValue = backingValue;
                this.connectionType = connectionType;
            }
        }

        [AttributeUsage(AttributeTargets.Class, AllowMultiple = false)]
        public class CreateNodeMenuAttribute : Attribute {
            public string menuName;
            /// <summary> Manually supply node class with a context menu path </summary>
            /// <param name="menuName"> Path to this node in the context menu </param>
            public CreateNodeMenuAttribute(string menuName) {
                this.menuName = menuName;
            }
        }

        [AttributeUsage(AttributeTargets.Class, AllowMultiple = false)]
        public class NodeTint : Attribute {
            public Color color;
            /// <summary> Specify a color for this node type </summary>
            /// <param name="r"> Red [0.0f .. 1.0f] </param>
            /// <param name="g"> Green [0.0f .. 1.0f] </param>
            /// <param name="b"> Blue [0.0f .. 1.0f] </param>
            public NodeTint(float r, float g, float b) {
                color = new Color(r, g, b);
            }

            /// <summary> Specify a color for this node type </summary>
            /// <param name="hex"> HEX color value </param>
            public NodeTint(string hex) {
                ColorUtility.TryParseHtmlString(hex, out color);
            }

            /// <summary> Specify a color for this node type </summary>
            /// <param name="r"> Red [0 .. 255] </param>
            /// <param name="g"> Green [0 .. 255] </param>
            /// <param name="b"> Blue [0 .. 255] </param>
            public NodeTint(byte r, byte g, byte b) {
                color = new Color32(r, g, b, byte.MaxValue);
            }
        }

        [Serializable] private class NodePortDictionary : Dictionary<string, NodePort>, ISerializationCallbackReceiver {
            [SerializeField] private List<string> keys = new List<string>();
            [SerializeField] private List<NodePort> values = new List<NodePort>();

            public void OnBeforeSerialize() {
                keys.Clear();
                values.Clear();
                foreach (KeyValuePair<string, NodePort> pair in this) {
                    keys.Add(pair.Key);
                    values.Add(pair.Value);
                }
            }

            public void OnAfterDeserialize() {
                this.Clear();

                if (keys.Count != values.Count)
                    throw new System.Exception("there are " + keys.Count + " keys and " + values.Count + " values after deserialization. Make sure that both key and value types are serializable.");

                for (int i = 0; i < keys.Count; i++)
                    this.Add(keys[i], values[i]);
            }
        }
    }
}<|MERGE_RESOLUTION|>--- conflicted
+++ resolved
@@ -1,307 +1,293 @@
-﻿using System;
-using System.Collections.Generic;
-using UnityEngine;
-
-namespace XNode {
-    /// <summary>
-    /// Base class for all nodes
-    /// </summary>
-    /// <example>
-    /// Classes extending this class will be considered as valid nodes by xNode.
-    /// <code>
-    /// [System.Serializable]
-    /// public class Adder : Node {
-    ///     [Input] public float a;
-    ///     [Input] public float b;
-    ///     [Output] public float result;
-    ///
-    ///     // GetValue should be overridden to return a value for any specified output port
-    ///     public override object GetValue(NodePort port) {
-    ///         return a + b;
-    ///     }
-    /// }
-    /// </code>
-    /// </example>
-    [Serializable]
-    public abstract class Node : ScriptableObject {
-        /// <summary> Used by <see cref="InputAttribute"/> and <see cref="OutputAttribute"/> to determine when to display the field value associated with a <see cref="NodePort"/> </summary>
-        public enum ShowBackingValue {
-            /// <summary> Never show the backing value </summary>
-            Never,
-            /// <summary> Show the backing value only when the port does not have any active connections </summary>
-            Unconnected,
-            /// <summary> Always show the backing value </summary>
-            Always
-        }
-
-        public enum ConnectionType {
-            /// <summary> Allow multiple connections</summery>
-            Multiple,
-            /// <summary> always override the current connection </summery>
-            Override,
-        }
-
-        /// <summary> Iterate over all ports on this node. </summary>
-        public IEnumerable<NodePort> Ports { get { foreach (NodePort port in ports.Values) yield return port; } }
-        /// <summary> Iterate over all outputs on this node. </summary>
-        public IEnumerable<NodePort> Outputs { get { foreach (NodePort port in Ports) { if (port.IsOutput) yield return port; } } }
-        /// <summary> Iterate over all inputs on this node. </summary>
-        public IEnumerable<NodePort> Inputs { get { foreach (NodePort port in Ports) { if (port.IsInput) yield return port; } } }
-        /// <summary> Iterate over all instane ports on this node. </summary>
-        public IEnumerable<NodePort> InstancePorts { get { foreach (NodePort port in Ports) { if (port.IsDynamic) yield return port; } } }
-        /// <summary> Iterate over all instance outputs on this node. </summary>
-        public IEnumerable<NodePort> InstanceOutputs { get { foreach (NodePort port in Ports) { if (port.IsDynamic && port.IsOutput) yield return port; } } }
-        /// <summary> Iterate over all instance inputs on this node. </summary>
-        public IEnumerable<NodePort> InstanceInputs { get { foreach (NodePort port in Ports) { if (port.IsDynamic && port.IsInput) yield return port; } } }
-        /// <summary> Parent <see cref="NodeGraph"/> </summary>
-        [SerializeField] public NodeGraph graph;
-        /// <summary> Position on the <see cref="NodeGraph"/> </summary>
-        [SerializeField] public Vector2 position;
-        /// <summary> Input <see cref="NodePort"/>s. It is recommended not to modify these at hand. Instead, see <see cref="InputAttribute"/> </summary>
-        [SerializeField] private NodePortDictionary ports = new NodePortDictionary();
-
-        protected void OnEnable() {
-            NodeDataCache.UpdatePorts(this, ports);
-            Init();
-        }
-
-        /// <summary> Initialize node. Called on creation. </summary>
-        protected virtual void Init() { name = GetType().Name; }
-
-        /// <summary> Checks all connections for invalid references, and removes them. </summary>
-        public void VerifyConnections() {
-            foreach (NodePort port in Ports) port.VerifyConnections();
-        }
-
-#region Instance Ports
-<<<<<<< HEAD
-        /// <summary> Returns input port at index </summary>
-        public NodePort AddInstanceInput(Type type, Node.ConnectionType connectionType = Node.ConnectionType.Multiple, string fieldName = null) {
-            return AddInstancePort(type, NodePort.IO.Input, connectionType, fieldName);
-        }
-
-        /// <summary> Returns input port at index </summary>
-        public NodePort AddInstanceOutput(Type type, Node.ConnectionType connectionType = Node.ConnectionType.Multiple, string fieldName = null) {
-            return AddInstancePort(type, NodePort.IO.Output, connectionType, fieldName);
-        }
-
-        private NodePort AddInstancePort(Type type, NodePort.IO direction, Node.ConnectionType connectionType = Node.ConnectionType.Multiple, string fieldName = null) {
-=======
-        /// <summary> Convenience function.
-        /// </summary>
-        /// <seealso cref="AddInstancePort"/>
-        /// <seealso cref="AddInstanceOutput"/>
-        public NodePort AddInstanceInput(Type type, string fieldName = null) {
-            return AddInstancePort(type, NodePort.IO.Input, fieldName);
-        }
-
-        /// <summary> Convenience function.
-        /// </summary>
-        /// <seealso cref="AddInstancePort"/>
-        /// <seealso cref="AddInstanceInput"/>
-        public NodePort AddInstanceOutput(Type type, string fieldName = null) {
-            return AddInstancePort(type, NodePort.IO.Output, fieldName);
-        }
-
-        /// <summary> Add a dynamic, serialized port to this node.
-        /// </summary>
-        /// <seealso cref="AddInstanceInput"/>
-        /// <seealso cref="AddInstanceOutput"/>
-        private NodePort AddInstancePort(Type type, NodePort.IO direction, string fieldName = null) {
->>>>>>> 6e649dcc
-            if (fieldName == null) {
-                fieldName = "instanceInput_0";
-                int i = 0;
-                while (HasPort(fieldName)) fieldName = "instanceInput_" + (++i);
-            } else if (HasPort(fieldName)) {
-                Debug.LogWarning("Port '" + fieldName + "' already exists in " + name, this);
-                return ports[fieldName];
-            }
-            NodePort port = new NodePort(fieldName, type, direction, connectionType, this);
-            ports.Add(fieldName, port);
-            return port;
-        }
-
-        /// <summary> Remove an instance port from the node </summary>
-        public void RemoveInstancePort(string fieldName) {
-            RemoveInstancePort(GetPort(fieldName));
-        }
-
-        /// <summary> Remove an instance port from the node </summary>
-        public void RemoveInstancePort(NodePort port) {
-            if (port == null) throw new ArgumentNullException("port");
-            else if (port.IsStatic) throw new ArgumentException("cannot remove static port");
-            port.ClearConnections();
-            ports.Remove(port.fieldName);
-        }
-
-        /// <summary> Removes all instance ports from the node </summary>
-        [ContextMenu("Clear instance ports")]
-        public void ClearInstancePorts() {
-            foreach (NodePort port in InstancePorts) {
-                RemoveInstancePort(port);
-            }
-        }
-#endregion
-
-#region Ports
-        /// <summary> Returns output port which matches fieldName </summary>
-        public NodePort GetOutputPort(string fieldName) {
-            NodePort port = GetPort(fieldName);
-            if (port == null || port.direction != NodePort.IO.Output) return null;
-            else return port;
-        }
-
-        /// <summary> Returns input port which matches fieldName </summary>
-        public NodePort GetInputPort(string fieldName) {
-            NodePort port = GetPort(fieldName);
-            if (port == null || port.direction != NodePort.IO.Input) return null;
-            else return port;
-        }
-
-        /// <summary> Returns port which matches fieldName </summary>
-        public NodePort GetPort(string fieldName) {
-            if (ports.ContainsKey(fieldName)) return ports[fieldName];
-            else return null;
-        }
-
-        public bool HasPort(string fieldName) {
-            return ports.ContainsKey(fieldName);
-        }
-#endregion
-
-#region Inputs/Outputs
-        /// <summary> Return input value for a specified port. Returns fallback value if no ports are connected </summary>
-        /// <param name="fieldName">Field name of requested input port</param>
-        /// <param name="fallback">If no ports are connected, this value will be returned</param>
-        public T GetInputValue<T>(string fieldName, T fallback = default(T)) {
-            NodePort port = GetPort(fieldName);
-            if (port != null && port.IsConnected) return port.GetInputValue<T>();
-            else return fallback;
-        }
-
-        /// <summary> Return all input values for a specified port. Returns fallback value if no ports are connected </summary>
-        /// <param name="fieldName">Field name of requested input port</param>
-        /// <param name="fallback">If no ports are connected, this value will be returned</param>
-        public T[] GetInputValues<T>(string fieldName, params T[] fallback) {
-            NodePort port = GetPort(fieldName);
-            if (port != null && port.IsConnected) return port.GetInputValues<T>();
-            else return fallback;
-        }
-
-        /// <summary> Returns a value based on requested port output. Should be overridden before used. </summary>
-        /// <param name="port">The requested port.</param>
-        public virtual object GetValue(NodePort port) {
-            Debug.LogWarning("No GetValue(NodePort port) override defined for " + GetType());
-            return null;
-        }
-#endregion
-
-        /// <summary> Called after a connection between two <see cref="NodePort"/>s is created </summary>
-        /// <param name="from">Output</param> <param name="to">Input</param>
-        public virtual void OnCreateConnection(NodePort from, NodePort to) { }
-
-        /// <summary> Called after a connection is removed from this port </summary>
-        /// <param name="from">Output</param> <param name="to">Input</param>
-        public virtual void OnRemoveConnection(NodePort port) { }
-
-        /// <summary> Disconnect everything from this node </summary>
-        public void ClearConnections() {
-            foreach (NodePort port in Ports) port.ClearConnections();
-        }
-
-        public override int GetHashCode() {
-            return JsonUtility.ToJson(this).GetHashCode();
-        }
-
-        /// <summary> Mark a serializable field as an input port. You can access this through <see cref="GetInput(string)"/> </summary>
-        [AttributeUsage(AttributeTargets.Field, AllowMultiple = true)]
-        public class InputAttribute : Attribute {
-            public ShowBackingValue backingValue;
-            public ConnectionType connectionType;
-            
-            /// <summary> Mark a serializable field as an input port. You can access this through <see cref="GetInput(string)"/> </summary>
-            /// <param name="backingValue">Should we display the backing value for this port as an editor field? </param>
-            /// <param name="connectionType">Should we allow multiple connections? </param>
-            public InputAttribute(ShowBackingValue backingValue = ShowBackingValue.Unconnected, ConnectionType connectionType = ConnectionType.Multiple) {
-                this.backingValue = backingValue;
-                this.connectionType = connectionType;                
-            }
-        }
-
-        /// <summary> Mark a serializable field as an output port. You can access this through <see cref="GetOutput(string)"/> </summary>
-        [AttributeUsage(AttributeTargets.Field, AllowMultiple = true)]
-        public class OutputAttribute : Attribute {
-            public ShowBackingValue backingValue;
-            public ConnectionType connectionType;
-
-            /// <summary> Mark a serializable field as an output port. You can access this through <see cref="GetOutput(string)"/> </summary>
-            /// <param name="backingValue">Should we display the backing value for this port as an editor field? </param>
-            /// <param name="connectionType">Should we allow multiple connections? </param>
-            public OutputAttribute(ShowBackingValue backingValue = ShowBackingValue.Never, ConnectionType connectionType = ConnectionType.Multiple) {
-                this.backingValue = backingValue;
-                this.connectionType = connectionType;
-            }
-        }
-
-        [AttributeUsage(AttributeTargets.Class, AllowMultiple = false)]
-        public class CreateNodeMenuAttribute : Attribute {
-            public string menuName;
-            /// <summary> Manually supply node class with a context menu path </summary>
-            /// <param name="menuName"> Path to this node in the context menu </param>
-            public CreateNodeMenuAttribute(string menuName) {
-                this.menuName = menuName;
-            }
-        }
-
-        [AttributeUsage(AttributeTargets.Class, AllowMultiple = false)]
-        public class NodeTint : Attribute {
-            public Color color;
-            /// <summary> Specify a color for this node type </summary>
-            /// <param name="r"> Red [0.0f .. 1.0f] </param>
-            /// <param name="g"> Green [0.0f .. 1.0f] </param>
-            /// <param name="b"> Blue [0.0f .. 1.0f] </param>
-            public NodeTint(float r, float g, float b) {
-                color = new Color(r, g, b);
-            }
-
-            /// <summary> Specify a color for this node type </summary>
-            /// <param name="hex"> HEX color value </param>
-            public NodeTint(string hex) {
-                ColorUtility.TryParseHtmlString(hex, out color);
-            }
-
-            /// <summary> Specify a color for this node type </summary>
-            /// <param name="r"> Red [0 .. 255] </param>
-            /// <param name="g"> Green [0 .. 255] </param>
-            /// <param name="b"> Blue [0 .. 255] </param>
-            public NodeTint(byte r, byte g, byte b) {
-                color = new Color32(r, g, b, byte.MaxValue);
-            }
-        }
-
-        [Serializable] private class NodePortDictionary : Dictionary<string, NodePort>, ISerializationCallbackReceiver {
-            [SerializeField] private List<string> keys = new List<string>();
-            [SerializeField] private List<NodePort> values = new List<NodePort>();
-
-            public void OnBeforeSerialize() {
-                keys.Clear();
-                values.Clear();
-                foreach (KeyValuePair<string, NodePort> pair in this) {
-                    keys.Add(pair.Key);
-                    values.Add(pair.Value);
-                }
-            }
-
-            public void OnAfterDeserialize() {
-                this.Clear();
-
-                if (keys.Count != values.Count)
-                    throw new System.Exception("there are " + keys.Count + " keys and " + values.Count + " values after deserialization. Make sure that both key and value types are serializable.");
-
-                for (int i = 0; i < keys.Count; i++)
-                    this.Add(keys[i], values[i]);
-            }
-        }
-    }
+﻿using System;
+using System.Collections.Generic;
+using UnityEngine;
+
+namespace XNode {
+    /// <summary>
+    /// Base class for all nodes
+    /// </summary>
+    /// <example>
+    /// Classes extending this class will be considered as valid nodes by xNode.
+    /// <code>
+    /// [System.Serializable]
+    /// public class Adder : Node {
+    ///     [Input] public float a;
+    ///     [Input] public float b;
+    ///     [Output] public float result;
+    ///
+    ///     // GetValue should be overridden to return a value for any specified output port
+    ///     public override object GetValue(NodePort port) {
+    ///         return a + b;
+    ///     }
+    /// }
+    /// </code>
+    /// </example>
+    [Serializable]
+    public abstract class Node : ScriptableObject {
+        /// <summary> Used by <see cref="InputAttribute"/> and <see cref="OutputAttribute"/> to determine when to display the field value associated with a <see cref="NodePort"/> </summary>
+        public enum ShowBackingValue {
+            /// <summary> Never show the backing value </summary>
+            Never,
+            /// <summary> Show the backing value only when the port does not have any active connections </summary>
+            Unconnected,
+            /// <summary> Always show the backing value </summary>
+            Always
+        }
+
+        public enum ConnectionType {
+            /// <summary> Allow multiple connections</summery>
+            Multiple,
+            /// <summary> always override the current connection </summery>
+            Override,
+        }
+
+        /// <summary> Iterate over all ports on this node. </summary>
+        public IEnumerable<NodePort> Ports { get { foreach (NodePort port in ports.Values) yield return port; } }
+        /// <summary> Iterate over all outputs on this node. </summary>
+        public IEnumerable<NodePort> Outputs { get { foreach (NodePort port in Ports) { if (port.IsOutput) yield return port; } } }
+        /// <summary> Iterate over all inputs on this node. </summary>
+        public IEnumerable<NodePort> Inputs { get { foreach (NodePort port in Ports) { if (port.IsInput) yield return port; } } }
+        /// <summary> Iterate over all instane ports on this node. </summary>
+        public IEnumerable<NodePort> InstancePorts { get { foreach (NodePort port in Ports) { if (port.IsDynamic) yield return port; } } }
+        /// <summary> Iterate over all instance outputs on this node. </summary>
+        public IEnumerable<NodePort> InstanceOutputs { get { foreach (NodePort port in Ports) { if (port.IsDynamic && port.IsOutput) yield return port; } } }
+        /// <summary> Iterate over all instance inputs on this node. </summary>
+        public IEnumerable<NodePort> InstanceInputs { get { foreach (NodePort port in Ports) { if (port.IsDynamic && port.IsInput) yield return port; } } }
+        /// <summary> Parent <see cref="NodeGraph"/> </summary>
+        [SerializeField] public NodeGraph graph;
+        /// <summary> Position on the <see cref="NodeGraph"/> </summary>
+        [SerializeField] public Vector2 position;
+        /// <summary> Input <see cref="NodePort"/>s. It is recommended not to modify these at hand. Instead, see <see cref="InputAttribute"/> </summary>
+        [SerializeField] private NodePortDictionary ports = new NodePortDictionary();
+
+        protected void OnEnable() {
+            NodeDataCache.UpdatePorts(this, ports);
+            Init();
+        }
+
+        /// <summary> Initialize node. Called on creation. </summary>
+        protected virtual void Init() { name = GetType().Name; }
+
+        /// <summary> Checks all connections for invalid references, and removes them. </summary>
+        public void VerifyConnections() {
+            foreach (NodePort port in Ports) port.VerifyConnections();
+        }
+
+#region Instance Ports
+        /// <summary> Convenience function.
+        /// </summary>
+        /// <seealso cref="AddInstancePort"/>
+        /// <seealso cref="AddInstanceOutput"/>
+        public NodePort AddInstanceInput(Type type, Node.ConnectionType connectionType = Node.ConnectionType.Multiple, string fieldName = null) {
+            return AddInstancePort(type, NodePort.IO.Input, connectionType, fieldName);
+        }
+
+        /// <summary> Convenience function.
+        /// </summary>
+        /// <seealso cref="AddInstancePort"/>
+        /// <seealso cref="AddInstanceInput"/>
+        public NodePort AddInstanceOutput(Type type, Node.ConnectionType connectionType = Node.ConnectionType.Multiple, string fieldName = null) {
+            return AddInstancePort(type, NodePort.IO.Output, connectionType, fieldName);
+        }
+
+        /// <summary> Add a dynamic, serialized port to this node.
+        /// </summary>
+        /// <seealso cref="AddInstanceInput"/>
+        /// <seealso cref="AddInstanceOutput"/>
+        private NodePort AddInstancePort(Type type, NodePort.IO direction, Node.ConnectionType connectionType = Node.ConnectionType.Multiple, string fieldName = null) {
+            if (fieldName == null) {
+                fieldName = "instanceInput_0";
+                int i = 0;
+                while (HasPort(fieldName)) fieldName = "instanceInput_" + (++i);
+            } else if (HasPort(fieldName)) {
+                Debug.LogWarning("Port '" + fieldName + "' already exists in " + name, this);
+                return ports[fieldName];
+            }
+            NodePort port = new NodePort(fieldName, type, direction, connectionType, this);
+            ports.Add(fieldName, port);
+            return port;
+        }
+
+        /// <summary> Remove an instance port from the node </summary>
+        public void RemoveInstancePort(string fieldName) {
+            RemoveInstancePort(GetPort(fieldName));
+        }
+
+        /// <summary> Remove an instance port from the node </summary>
+        public void RemoveInstancePort(NodePort port) {
+            if (port == null) throw new ArgumentNullException("port");
+            else if (port.IsStatic) throw new ArgumentException("cannot remove static port");
+            port.ClearConnections();
+            ports.Remove(port.fieldName);
+        }
+
+        /// <summary> Removes all instance ports from the node </summary>
+        [ContextMenu("Clear instance ports")]
+        public void ClearInstancePorts() {
+            foreach (NodePort port in InstancePorts) {
+                RemoveInstancePort(port);
+            }
+        }
+#endregion
+
+#region Ports
+        /// <summary> Returns output port which matches fieldName </summary>
+        public NodePort GetOutputPort(string fieldName) {
+            NodePort port = GetPort(fieldName);
+            if (port == null || port.direction != NodePort.IO.Output) return null;
+            else return port;
+        }
+
+        /// <summary> Returns input port which matches fieldName </summary>
+        public NodePort GetInputPort(string fieldName) {
+            NodePort port = GetPort(fieldName);
+            if (port == null || port.direction != NodePort.IO.Input) return null;
+            else return port;
+        }
+
+        /// <summary> Returns port which matches fieldName </summary>
+        public NodePort GetPort(string fieldName) {
+            if (ports.ContainsKey(fieldName)) return ports[fieldName];
+            else return null;
+        }
+
+        public bool HasPort(string fieldName) {
+            return ports.ContainsKey(fieldName);
+        }
+#endregion
+
+#region Inputs/Outputs
+        /// <summary> Return input value for a specified port. Returns fallback value if no ports are connected </summary>
+        /// <param name="fieldName">Field name of requested input port</param>
+        /// <param name="fallback">If no ports are connected, this value will be returned</param>
+        public T GetInputValue<T>(string fieldName, T fallback = default(T)) {
+            NodePort port = GetPort(fieldName);
+            if (port != null && port.IsConnected) return port.GetInputValue<T>();
+            else return fallback;
+        }
+
+        /// <summary> Return all input values for a specified port. Returns fallback value if no ports are connected </summary>
+        /// <param name="fieldName">Field name of requested input port</param>
+        /// <param name="fallback">If no ports are connected, this value will be returned</param>
+        public T[] GetInputValues<T>(string fieldName, params T[] fallback) {
+            NodePort port = GetPort(fieldName);
+            if (port != null && port.IsConnected) return port.GetInputValues<T>();
+            else return fallback;
+        }
+
+        /// <summary> Returns a value based on requested port output. Should be overridden before used. </summary>
+        /// <param name="port">The requested port.</param>
+        public virtual object GetValue(NodePort port) {
+            Debug.LogWarning("No GetValue(NodePort port) override defined for " + GetType());
+            return null;
+        }
+#endregion
+
+        /// <summary> Called after a connection between two <see cref="NodePort"/>s is created </summary>
+        /// <param name="from">Output</param> <param name="to">Input</param>
+        public virtual void OnCreateConnection(NodePort from, NodePort to) { }
+
+        /// <summary> Called after a connection is removed from this port </summary>
+        /// <param name="from">Output</param> <param name="to">Input</param>
+        public virtual void OnRemoveConnection(NodePort port) { }
+
+        /// <summary> Disconnect everything from this node </summary>
+        public void ClearConnections() {
+            foreach (NodePort port in Ports) port.ClearConnections();
+        }
+
+        public override int GetHashCode() {
+            return JsonUtility.ToJson(this).GetHashCode();
+        }
+
+        /// <summary> Mark a serializable field as an input port. You can access this through <see cref="GetInput(string)"/> </summary>
+        [AttributeUsage(AttributeTargets.Field, AllowMultiple = true)]
+        public class InputAttribute : Attribute {
+            public ShowBackingValue backingValue;
+            public ConnectionType connectionType;
+            
+            /// <summary> Mark a serializable field as an input port. You can access this through <see cref="GetInput(string)"/> </summary>
+            /// <param name="backingValue">Should we display the backing value for this port as an editor field? </param>
+            /// <param name="connectionType">Should we allow multiple connections? </param>
+            public InputAttribute(ShowBackingValue backingValue = ShowBackingValue.Unconnected, ConnectionType connectionType = ConnectionType.Multiple) {
+                this.backingValue = backingValue;
+                this.connectionType = connectionType;                
+            }
+        }
+
+        /// <summary> Mark a serializable field as an output port. You can access this through <see cref="GetOutput(string)"/> </summary>
+        [AttributeUsage(AttributeTargets.Field, AllowMultiple = true)]
+        public class OutputAttribute : Attribute {
+            public ShowBackingValue backingValue;
+            public ConnectionType connectionType;
+
+            /// <summary> Mark a serializable field as an output port. You can access this through <see cref="GetOutput(string)"/> </summary>
+            /// <param name="backingValue">Should we display the backing value for this port as an editor field? </param>
+            /// <param name="connectionType">Should we allow multiple connections? </param>
+            public OutputAttribute(ShowBackingValue backingValue = ShowBackingValue.Never, ConnectionType connectionType = ConnectionType.Multiple) {
+                this.backingValue = backingValue;
+                this.connectionType = connectionType;
+            }
+        }
+
+        [AttributeUsage(AttributeTargets.Class, AllowMultiple = false)]
+        public class CreateNodeMenuAttribute : Attribute {
+            public string menuName;
+            /// <summary> Manually supply node class with a context menu path </summary>
+            /// <param name="menuName"> Path to this node in the context menu </param>
+            public CreateNodeMenuAttribute(string menuName) {
+                this.menuName = menuName;
+            }
+        }
+
+        [AttributeUsage(AttributeTargets.Class, AllowMultiple = false)]
+        public class NodeTint : Attribute {
+            public Color color;
+            /// <summary> Specify a color for this node type </summary>
+            /// <param name="r"> Red [0.0f .. 1.0f] </param>
+            /// <param name="g"> Green [0.0f .. 1.0f] </param>
+            /// <param name="b"> Blue [0.0f .. 1.0f] </param>
+            public NodeTint(float r, float g, float b) {
+                color = new Color(r, g, b);
+            }
+
+            /// <summary> Specify a color for this node type </summary>
+            /// <param name="hex"> HEX color value </param>
+            public NodeTint(string hex) {
+                ColorUtility.TryParseHtmlString(hex, out color);
+            }
+
+            /// <summary> Specify a color for this node type </summary>
+            /// <param name="r"> Red [0 .. 255] </param>
+            /// <param name="g"> Green [0 .. 255] </param>
+            /// <param name="b"> Blue [0 .. 255] </param>
+            public NodeTint(byte r, byte g, byte b) {
+                color = new Color32(r, g, b, byte.MaxValue);
+            }
+        }
+
+        [Serializable] private class NodePortDictionary : Dictionary<string, NodePort>, ISerializationCallbackReceiver {
+            [SerializeField] private List<string> keys = new List<string>();
+            [SerializeField] private List<NodePort> values = new List<NodePort>();
+
+            public void OnBeforeSerialize() {
+                keys.Clear();
+                values.Clear();
+                foreach (KeyValuePair<string, NodePort> pair in this) {
+                    keys.Add(pair.Key);
+                    values.Add(pair.Value);
+                }
+            }
+
+            public void OnAfterDeserialize() {
+                this.Clear();
+
+                if (keys.Count != values.Count)
+                    throw new System.Exception("there are " + keys.Count + " keys and " + values.Count + " values after deserialization. Make sure that both key and value types are serializable.");
+
+                for (int i = 0; i < keys.Count; i++)
+                    this.Add(keys[i], values[i]);
+            }
+        }
+    }
 }